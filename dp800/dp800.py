--- conflicted
+++ resolved
@@ -25,23 +25,9 @@
     used to access all of the PyVISA attributes and methods for the resource.
     """
 
-<<<<<<< HEAD
     def connect(
         self, resource_name, reset=True, **resource_kwargs,
     ):
-=======
-    def __init__(self, check_errors=True):
-        """Initialise object.
-
-        Parameters
-        ----------
-        check_errors : bool, optional
-            Check instrument error status after every command.
-        """
-        self.check_errors = check_errors
-
-    def connect(self, resource_name, reset=True, **resource_kwargs):
->>>>>>> 7bd9a72f
         """Conntect to the instrument and set remote mode.
 
         Parameters
@@ -239,11 +225,11 @@
 
     def set_delay_parameters(self):
         """Set the delayer parameters of the specified group."""
-        pass
+        warnings.warn("Not implemented.")
 
     def get_delay_parameters(self):
         """Get the delayer parameters of the specified group."""
-        pass
+        warnings.warn("Not implemented.")
 
     def set_delay_state(self, enable):
         """Enable/disable the delay output function.
@@ -253,32 +239,32 @@
         Parameters
         ----------
         """
-        pass
+        warnings.warn("Not implemented.")
 
     def get_delay_state(self, enable):
         """Get the enable/disable state of the delay output function.
 
         Applies to current channel.
         """
-        pass
+        warnings.warn("Not implemented.")
 
     def set_delay_state_pattern(self):
-        pass
+        warnings.warn("Not implemented.")
 
     def get_delay_state_pattern(self):
-        pass
+        warnings.warn("Not implemented.")
 
     def set_delay_stop_condition(self):
-        pass
+        warnings.warn("Not implemented.")
 
     def get_delay_stop_condition(self):
-        pass
+        warnings.warn("Not implemented.")
 
     def set_delay_time_method(self):
-        pass
+        warnings.warn("Not implemented.")
 
     def get_delay_time_method(self):
-        pass
+        warnings.warn("Not implemented.")
 
     # --- DISPlay commands ---
 
@@ -940,7 +926,7 @@
 
     def set_output_range(self, range):
         """Only applicable to single channel model."""
-        pass
+        warnings.warn("Not implemented.")
 
     def set_output_sense_enable(self, enable, channel=None):
         """Enable/disable output sense function.
@@ -1161,7 +1147,7 @@
 
         Only applicable to single channel model.
         """
-        pass
+        warnings.warn("Not implemented.")
 
     # --- STATus commands ---
 
@@ -1211,6 +1197,7 @@
         # code = int(code)
         # if code != 0:
         #     warnings.warn(f"Instrument error: {code}, {msg}")
+        warnings.warn("Not implemented.")
 
     def set_key_keylock(self):
         warnings.warn("Not implemented.")
@@ -1260,16 +1247,8 @@
         """Return instrument to local mode."""
         self.instr.write(":SYST:LOC")
 
-<<<<<<< HEAD
-    def set_lock():
-        pass
-=======
-        if self.check_errors is True:
-            self.get_error()
-
     def set_lock(self):
         warnings.warn("Not implemented.")
->>>>>>> 7bd9a72f
 
     def get_lock(self):
         warnings.warn("Not implemented.")
@@ -1296,16 +1275,8 @@
         """Set the instrument to remote mode."""
         self.instr.write(":SYST:REM")
 
-<<<<<<< HEAD
-    def set_brightness():
-        pass
-=======
-        if self.check_errors is True:
-            self.get_error()
-
     def set_brightness(self):
         warnings.warn("Not implemented.")
->>>>>>> 7bd9a72f
 
     def get_brightness(self):
         warnings.warn("Not implemented.")
